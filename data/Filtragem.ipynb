{
 "cells": [
  {
   "cell_type": "code",
   "execution_count": 37,
   "metadata": {},
   "outputs": [],
   "source": [
    "import pandas as pd\n",
    "import json"
   ]
  },
  {
   "cell_type": "code",
   "execution_count": 38,
   "metadata": {},
   "outputs": [],
   "source": [
    "colunas_localizacao = [\n",
    "    # Localização\n",
    "    'SG_UF_PROVA',\n",
    "    'SG_REGIAO',\n",
    "]\n",
    "\n",
    "colunas_geral = [\n",
    "    'SG_UF_PROVA',\n",
    "    'SG_REGIAO',\n",
    "\n",
    "    # Presença\n",
    "    'TP_PRESENCA_CN', \n",
    "    'TP_PRESENCA_CH', \n",
    "    'TP_PRESENCA_LC', \n",
    "    'TP_PRESENCA_MT',\n",
    "    'TP_PRESENCA_GERAL',\n",
    "    'TP_PRESENCA_REDACAO',\n",
    "\n",
    "    # Notas\n",
    "    'NU_NOTA_CN', \n",
    "    'NU_NOTA_CH', \n",
    "    'NU_NOTA_LC', \n",
    "    'NU_NOTA_MT',\n",
    "    'NU_NOTA_REDACAO'\n",
    "    ]\n",
    "\n",
    "colunas_aspectos_sociais = [\n",
    "    'SG_UF_PROVA',\n",
    "    'SG_REGIAO',\n",
    "\n",
    "    # Variáveis sociais\n",
    "    'TP_SEXO',\n",
    "    'TP_COR_RACA',\n",
    "    'TP_ESTADO_CIVIL',\n",
    "    'TP_FAIXA_ETARIA',\n",
    "    'TP_ST_CONCLUSAO',\n",
    "    'TP_DEPENDENCIA_ADM_ESC',\n",
    "    'TP_ESCOLA',\n",
    "    'TP_ENSINO',\n",
    "    'TP_LOCALIZACAO_ESC',\n",
    "    'TP_NACIONALIDADE',\n",
    "    \n",
    "    \n",
    "    # Questões socioeconômicas\n",
    "    'Q001', \n",
    "    'Q002', \n",
    "    'Q005', \n",
    "    'TP_FAIXA_SALARIAL', \n",
    "    'Q025',\n",
    "    \n",
    "    # Infraestrutura\n",
    "    'NU_INFRAESTRUTURA'\n",
    "    ]\n",
    "\n",
    "colunas_desempenho = [\n",
    "    'SG_UF_PROVA',\n",
    "    'SG_REGIAO',\n",
    "    \n",
    "    # Características do candidato\n",
    "    'TP_SEXO',\n",
    "    'TP_COR_RACA',\n",
    "    'TP_DEPENDENCIA_ADM_ESC',\n",
    "    'TP_ST_CONCLUSAO',\n",
    "    'TP_FAIXA_ETARIA',\n",
    "    'TP_ESTADO_CIVIL',\n",
    "    'TP_ESCOLA',\n",
    "    'TP_ENSINO',\n",
    "    'TP_LOCALIZACAO_ESC',\n",
    "    'TP_NACIONALIDADE',\n",
    "    'NU_INFRAESTRUTURA',\n",
    "    \n",
    "    # Notas\n",
    "    'NU_NOTA_CN', \n",
    "    'NU_NOTA_CH', \n",
    "    'NU_NOTA_LC', \n",
    "    'NU_NOTA_MT',\n",
    "    'NU_NOTA_REDACAO',\n",
    "    \n",
    "    # Categorias de desempenho\n",
    "    'NU_DESEMPENHO',\n",
    "\n",
    "    # Questões socioeconômicas\n",
    "    'Q001',\n",
    "    'Q002',\n",
    "    'Q005',\n",
    "    'TP_FAIXA_SALARIAL',\n",
    "    'Q025'\n",
    "    ]"
   ]
  },
  {
   "cell_type": "code",
   "execution_count": 39,
   "metadata": {},
   "outputs": [
    {
     "data": {
      "text/plain": [
       "{'NU_DESEMPENHO',\n",
       " 'NU_INFRAESTRUTURA',\n",
       " 'NU_NOTA_CH',\n",
       " 'NU_NOTA_CN',\n",
       " 'NU_NOTA_LC',\n",
       " 'NU_NOTA_MT',\n",
       " 'NU_NOTA_REDACAO',\n",
       " 'Q001',\n",
       " 'Q002',\n",
       " 'Q005',\n",
       " 'Q025',\n",
       " 'SG_REGIAO',\n",
       " 'SG_UF_PROVA',\n",
       " 'TP_COR_RACA',\n",
       " 'TP_DEPENDENCIA_ADM_ESC',\n",
       " 'TP_ENSINO',\n",
       " 'TP_ESCOLA',\n",
       " 'TP_ESTADO_CIVIL',\n",
       " 'TP_FAIXA_ETARIA',\n",
       " 'TP_FAIXA_SALARIAL',\n",
       " 'TP_LOCALIZACAO_ESC',\n",
       " 'TP_NACIONALIDADE',\n",
       " 'TP_PRESENCA_CH',\n",
       " 'TP_PRESENCA_CN',\n",
       " 'TP_PRESENCA_GERAL',\n",
       " 'TP_PRESENCA_LC',\n",
       " 'TP_PRESENCA_MT',\n",
       " 'TP_PRESENCA_REDACAO',\n",
       " 'TP_SEXO',\n",
       " 'TP_ST_CONCLUSAO'}"
      ]
     },
     "execution_count": 39,
     "metadata": {},
     "output_type": "execute_result"
    }
   ],
   "source": [
    "todas = set(colunas_localizacao + colunas_geral + colunas_aspectos_sociais + colunas_desempenho)\n",
    "todas"
   ]
  },
  {
   "cell_type": "code",
   "execution_count": 40,
   "metadata": {},
   "outputs": [],
   "source": [
    "# Carregar microdados completos\n",
    "arquivo = '../../Iniciação Científica/Códigos/microdados_tratado.parquet'\n",
    "arquivo_dtypes = '../../Iniciação Científica/Códigos/dtypes.json'\n",
    "\n",
    "# Especificar explicitamente o engine\n",
    "microdados = pd.read_parquet(arquivo, engine='pyarrow')\n",
    "\n",
    "dtypes = pd.read_json(arquivo_dtypes, orient='index', typ='series')\n",
    "\n",
    "microdados = microdados.astype(dtypes)\n"
   ]
  },
  {
   "cell_type": "code",
   "execution_count": 41,
   "metadata": {},
   "outputs": [],
   "source": [
    "microdados = microdados[microdados['SG_REGIAO'].isin(['Norte', 'Nordeste'])]"
   ]
  },
  {
   "cell_type": "code",
   "execution_count": 42,
   "metadata": {},
   "outputs": [],
   "source": [
    "# Colunas desempenho sem notas zeros e range de começando de 100\n",
    "microdados_desempenho = microdados.copy()\n",
    "\n",
    "microdados_desempenho = microdados_desempenho[(microdados_desempenho['TP_PRESENCA_GERAL'] == 3) & (microdados_desempenho['NU_MEDIA_GERAL'] != -1)]\n",
    "\n",
    "microdados_desempenho = microdados_desempenho[microdados_desempenho['NU_MEDIA_GERAL'] != -1]\n",
    "\n",
    "# Filtrar onde todas as notas são >= 100\n",
    "colunas_notas = ['NU_NOTA_CN', 'NU_NOTA_CH', 'NU_NOTA_LC', 'NU_NOTA_MT', 'NU_NOTA_REDACAO', 'NU_MEDIA_GERAL']\n",
    "condicao = True\n",
    "for col in colunas_notas:\n",
    "    condicao = condicao & (microdados_desempenho[col] >= 100)\n",
    "\n",
    "microdados_desempenho = microdados_desempenho[condicao]"
   ]
  },
  {
   "cell_type": "code",
   "execution_count": 43,
   "metadata": {},
   "outputs": [],
   "source": [
    "\n",
    "# Criar arquivos separados para cada aba\n",
    "microdados[colunas_localizacao].to_parquet('sample_localizacao.parquet', index=False, engine='pyarrow')\n",
    "microdados[colunas_geral].to_parquet('sample_geral.parquet', index=False, engine='pyarrow')\n",
    "microdados[colunas_aspectos_sociais].to_parquet('sample_aspectos_sociais.parquet', index=False, engine='pyarrow')\n",
    "microdados_desempenho[colunas_desempenho].to_parquet('sample_desempenho.parquet', index=False, engine='pyarrow')\n",
    "\n",
    "# Criar arquivos dtypes separados\n",
    "dtypes_localizacao = {col: str(microdados[col].dtype) for col in colunas_localizacao if col in microdados.columns}\n",
    "dtypes_geral = {col: str(microdados[col].dtype) for col in colunas_geral if col in microdados.columns}\n",
    "dtypes_aspectos = {col: str(microdados[col].dtype) for col in colunas_aspectos_sociais if col in microdados.columns}\n",
    "dtypes_desempenho = {col: str(microdados[col].dtype) for col in colunas_desempenho if col in microdados.columns}\n",
    "\n",
    "# Usar json module em vez do pandas to_json para evitar problemas de serialização\n",
    "# Salva o mapeamento em um arquivo JSON\n",
    "\n",
    "with open('dtypes_localizacao.json', 'w') as f:\n",
    "    json.dump(dtypes_localizacao, f)\n",
    "with open('dtypes_geral.json', 'w') as f:\n",
    "    json.dump(dtypes_geral, f)\n",
    "with open('dtypes_aspectos_sociais.json', 'w') as f:\n",
    "    json.dump(dtypes_aspectos, f)\n",
    "with open('dtypes_desempenho.json', 'w') as f:\n",
    "    json.dump(dtypes_desempenho, f)\n",
    "with open('dtypes.json', 'w') as f:\n",
    "    json.dump(dtypes.to_dict(), f)"
   ]
  },
  {
   "cell_type": "code",
<<<<<<< HEAD
   "execution_count": 7,
   "metadata": {},
   "outputs": [
    {
     "name": "stdout",
     "output_type": "stream",
     "text": [
      "Colunas no DataFrame mas não estavam na lista: {'NU_MEDIA_GERAL'}\n",
      "Colunas da lista não presentes no DataFrame: set()\n"
     ]
    }
   ],
   "source": [
    "todas_colunas = (\n",
    "    colunas_localizacao +\n",
    "    colunas_dashboard +\n",
    "    colunas_geral +\n",
    "    colunas_aspectos_sociais +\n",
    "    colunas_desempenho\n",
    ")\n",
    "\n",
    "# Remove colunas duplicadas\n",
    "colunas_unicas = set(todas_colunas)\n",
    "\n",
    "# Colunas que estão no df mas não estavam nas suas listas:\n",
    "faltantes = set(microdados.columns) - colunas_unicas\n",
    "print(\"Colunas no DataFrame mas não estavam na lista:\", faltantes)\n",
    "\n",
    "# E colunas que você listou mas não existem no DataFrame:\n",
    "nao_presentes = colunas_unicas - set(microdados.    columns)\n",
    "print(\"Colunas da lista não presentes no DataFrame:\", nao_presentes)\n"
   ]
  },
  {
   "cell_type": "code",
   "execution_count": 8,
   "metadata": {},
   "outputs": [
    {
     "data": {
      "text/plain": [
       "NU_INFRAESTRUTURA\n",
       "2    469564\n",
       "3    468782\n",
       "1    273864\n",
       "Name: count, dtype: int64"
      ]
     },
     "execution_count": 8,
     "metadata": {},
     "output_type": "execute_result"
=======
   "execution_count": 44,
   "metadata": {},
   "outputs": [
    {
     "name": "stdout",
     "output_type": "stream",
     "text": [
      "<class 'pandas.core.frame.DataFrame'>\n",
      "Index: 2056502 entries, 0 to 3933954\n",
      "Data columns (total 31 columns):\n",
      " #   Column                  Dtype   \n",
      "---  ------                  -----   \n",
      " 0   TP_FAIXA_ETARIA         category\n",
      " 1   TP_SEXO                 category\n",
      " 2   TP_ESTADO_CIVIL         category\n",
      " 3   TP_COR_RACA             category\n",
      " 4   TP_NACIONALIDADE        category\n",
      " 5   TP_ST_CONCLUSAO         category\n",
      " 6   TP_ESCOLA               category\n",
      " 7   TP_ENSINO               category\n",
      " 8   TP_DEPENDENCIA_ADM_ESC  category\n",
      " 9   TP_LOCALIZACAO_ESC      category\n",
      " 10  SG_UF_PROVA             category\n",
      " 11  TP_PRESENCA_CN          category\n",
      " 12  TP_PRESENCA_CH          category\n",
      " 13  TP_PRESENCA_LC          category\n",
      " 14  TP_PRESENCA_MT          category\n",
      " 15  NU_NOTA_CN              int16   \n",
      " 16  NU_NOTA_CH              int16   \n",
      " 17  NU_NOTA_LC              int16   \n",
      " 18  NU_NOTA_MT              int16   \n",
      " 19  NU_NOTA_REDACAO         int16   \n",
      " 20  Q001                    category\n",
      " 21  Q002                    category\n",
      " 22  Q005                    category\n",
      " 23  Q025                    category\n",
      " 24  NU_MEDIA_GERAL          float16 \n",
      " 25  SG_REGIAO               category\n",
      " 26  NU_DESEMPENHO           category\n",
      " 27  TP_PRESENCA_REDACAO     category\n",
      " 28  TP_PRESENCA_GERAL       category\n",
      " 29  NU_INFRAESTRUTURA       category\n",
      " 30  TP_FAIXA_SALARIAL       category\n",
      "dtypes: category(25), float16(1), int16(5)\n",
      "memory usage: 88.3 MB\n"
     ]
>>>>>>> 54976fb1
    }
   ],
   "source": [
    "microdados_desempenho['NU_INFRAESTRUTURA'].value_counts()"
   ]
<<<<<<< HEAD
=======
  },
  {
   "cell_type": "code",
   "execution_count": 45,
   "metadata": {},
   "outputs": [
    {
     "data": {
      "text/plain": [
       "np.int16(10000)"
      ]
     },
     "execution_count": 45,
     "metadata": {},
     "output_type": "execute_result"
    }
   ],
   "source": [
    "microdados['NU_NOTA_REDACAO'].max()"
   ]
>>>>>>> 54976fb1
  }
 ],
 "metadata": {
  "kernelspec": {
   "display_name": ".venv",
   "language": "python",
   "name": "python3"
  },
  "language_info": {
   "codemirror_mode": {
    "name": "ipython",
    "version": 3
   },
   "file_extension": ".py",
   "mimetype": "text/x-python",
   "name": "python",
   "nbconvert_exporter": "python",
   "pygments_lexer": "ipython3",
   "version": "3.13.5"
  }
 },
 "nbformat": 4,
 "nbformat_minor": 2
}<|MERGE_RESOLUTION|>--- conflicted
+++ resolved
@@ -2,7 +2,7 @@
  "cells": [
   {
    "cell_type": "code",
-   "execution_count": 37,
+   "execution_count": 75,
    "metadata": {},
    "outputs": [],
    "source": [
@@ -12,7 +12,7 @@
   },
   {
    "cell_type": "code",
-   "execution_count": 38,
+   "execution_count": 76,
    "metadata": {},
    "outputs": [],
    "source": [
@@ -20,6 +20,18 @@
     "    # Localização\n",
     "    'SG_UF_PROVA',\n",
     "    'SG_REGIAO',\n",
+    "]\n",
+    "\n",
+    "colunas_dashboard = [\n",
+    "    'SG_UF_PROVA',\n",
+    "    'SG_REGIAO',\n",
+    "    \n",
+    "    # Notas\n",
+    "    'NU_NOTA_CN', \n",
+    "    'NU_NOTA_CH', \n",
+    "    'NU_NOTA_LC', \n",
+    "    'NU_NOTA_MT',\n",
+    "    'NU_NOTA_REDACAO',\n",
     "]\n",
     "\n",
     "colunas_geral = [\n",
@@ -84,8 +96,8 @@
     "    'TP_ESCOLA',\n",
     "    'TP_ENSINO',\n",
     "    'TP_LOCALIZACAO_ESC',\n",
+    "    'NU_INFRAESTRUTURA',\n",
     "    'TP_NACIONALIDADE',\n",
-    "    'NU_INFRAESTRUTURA',\n",
     "    \n",
     "    # Notas\n",
     "    'NU_NOTA_CN', \n",
@@ -108,57 +120,7 @@
   },
   {
    "cell_type": "code",
-   "execution_count": 39,
-   "metadata": {},
-   "outputs": [
-    {
-     "data": {
-      "text/plain": [
-       "{'NU_DESEMPENHO',\n",
-       " 'NU_INFRAESTRUTURA',\n",
-       " 'NU_NOTA_CH',\n",
-       " 'NU_NOTA_CN',\n",
-       " 'NU_NOTA_LC',\n",
-       " 'NU_NOTA_MT',\n",
-       " 'NU_NOTA_REDACAO',\n",
-       " 'Q001',\n",
-       " 'Q002',\n",
-       " 'Q005',\n",
-       " 'Q025',\n",
-       " 'SG_REGIAO',\n",
-       " 'SG_UF_PROVA',\n",
-       " 'TP_COR_RACA',\n",
-       " 'TP_DEPENDENCIA_ADM_ESC',\n",
-       " 'TP_ENSINO',\n",
-       " 'TP_ESCOLA',\n",
-       " 'TP_ESTADO_CIVIL',\n",
-       " 'TP_FAIXA_ETARIA',\n",
-       " 'TP_FAIXA_SALARIAL',\n",
-       " 'TP_LOCALIZACAO_ESC',\n",
-       " 'TP_NACIONALIDADE',\n",
-       " 'TP_PRESENCA_CH',\n",
-       " 'TP_PRESENCA_CN',\n",
-       " 'TP_PRESENCA_GERAL',\n",
-       " 'TP_PRESENCA_LC',\n",
-       " 'TP_PRESENCA_MT',\n",
-       " 'TP_PRESENCA_REDACAO',\n",
-       " 'TP_SEXO',\n",
-       " 'TP_ST_CONCLUSAO'}"
-      ]
-     },
-     "execution_count": 39,
-     "metadata": {},
-     "output_type": "execute_result"
-    }
-   ],
-   "source": [
-    "todas = set(colunas_localizacao + colunas_geral + colunas_aspectos_sociais + colunas_desempenho)\n",
-    "todas"
-   ]
-  },
-  {
-   "cell_type": "code",
-   "execution_count": 40,
+   "execution_count": 77,
    "metadata": {},
    "outputs": [],
    "source": [
@@ -176,7 +138,7 @@
   },
   {
    "cell_type": "code",
-   "execution_count": 41,
+   "execution_count": 78,
    "metadata": {},
    "outputs": [],
    "source": [
@@ -185,7 +147,7 @@
   },
   {
    "cell_type": "code",
-   "execution_count": 42,
+   "execution_count": 79,
    "metadata": {},
    "outputs": [],
    "source": [
@@ -196,18 +158,18 @@
     "\n",
     "microdados_desempenho = microdados_desempenho[microdados_desempenho['NU_MEDIA_GERAL'] != -1]\n",
     "\n",
-    "# Filtrar onde todas as notas são >= 100\n",
-    "colunas_notas = ['NU_NOTA_CN', 'NU_NOTA_CH', 'NU_NOTA_LC', 'NU_NOTA_MT', 'NU_NOTA_REDACAO', 'NU_MEDIA_GERAL']\n",
-    "condicao = True\n",
-    "for col in colunas_notas:\n",
-    "    condicao = condicao & (microdados_desempenho[col] >= 100)\n",
-    "\n",
-    "microdados_desempenho = microdados_desempenho[condicao]"
-   ]
-  },
-  {
-   "cell_type": "code",
-   "execution_count": 43,
+    "# # Filtrar onde todas as notas são >= 100\n",
+    "# colunas_notas = ['NU_NOTA_CN', 'NU_NOTA_CH', 'NU_NOTA_LC', 'NU_NOTA_MT', 'NU_NOTA_REDACAO', 'NU_MEDIA_GERAL']\n",
+    "# condicao = True\n",
+    "# for col in colunas_notas:\n",
+    "#     condicao = condicao & (microdados_desempenho[col] >= 100)\n",
+    "\n",
+    "# microdados_desempenho = microdados_desempenho[condicao]"
+   ]
+  },
+  {
+   "cell_type": "code",
+   "execution_count": 80,
    "metadata": {},
    "outputs": [],
    "source": [
@@ -241,8 +203,7 @@
   },
   {
    "cell_type": "code",
-<<<<<<< HEAD
-   "execution_count": 7,
+   "execution_count": 81,
    "metadata": {},
    "outputs": [
     {
@@ -277,81 +238,7 @@
   },
   {
    "cell_type": "code",
-   "execution_count": 8,
-   "metadata": {},
-   "outputs": [
-    {
-     "data": {
-      "text/plain": [
-       "NU_INFRAESTRUTURA\n",
-       "2    469564\n",
-       "3    468782\n",
-       "1    273864\n",
-       "Name: count, dtype: int64"
-      ]
-     },
-     "execution_count": 8,
-     "metadata": {},
-     "output_type": "execute_result"
-=======
-   "execution_count": 44,
-   "metadata": {},
-   "outputs": [
-    {
-     "name": "stdout",
-     "output_type": "stream",
-     "text": [
-      "<class 'pandas.core.frame.DataFrame'>\n",
-      "Index: 2056502 entries, 0 to 3933954\n",
-      "Data columns (total 31 columns):\n",
-      " #   Column                  Dtype   \n",
-      "---  ------                  -----   \n",
-      " 0   TP_FAIXA_ETARIA         category\n",
-      " 1   TP_SEXO                 category\n",
-      " 2   TP_ESTADO_CIVIL         category\n",
-      " 3   TP_COR_RACA             category\n",
-      " 4   TP_NACIONALIDADE        category\n",
-      " 5   TP_ST_CONCLUSAO         category\n",
-      " 6   TP_ESCOLA               category\n",
-      " 7   TP_ENSINO               category\n",
-      " 8   TP_DEPENDENCIA_ADM_ESC  category\n",
-      " 9   TP_LOCALIZACAO_ESC      category\n",
-      " 10  SG_UF_PROVA             category\n",
-      " 11  TP_PRESENCA_CN          category\n",
-      " 12  TP_PRESENCA_CH          category\n",
-      " 13  TP_PRESENCA_LC          category\n",
-      " 14  TP_PRESENCA_MT          category\n",
-      " 15  NU_NOTA_CN              int16   \n",
-      " 16  NU_NOTA_CH              int16   \n",
-      " 17  NU_NOTA_LC              int16   \n",
-      " 18  NU_NOTA_MT              int16   \n",
-      " 19  NU_NOTA_REDACAO         int16   \n",
-      " 20  Q001                    category\n",
-      " 21  Q002                    category\n",
-      " 22  Q005                    category\n",
-      " 23  Q025                    category\n",
-      " 24  NU_MEDIA_GERAL          float16 \n",
-      " 25  SG_REGIAO               category\n",
-      " 26  NU_DESEMPENHO           category\n",
-      " 27  TP_PRESENCA_REDACAO     category\n",
-      " 28  TP_PRESENCA_GERAL       category\n",
-      " 29  NU_INFRAESTRUTURA       category\n",
-      " 30  TP_FAIXA_SALARIAL       category\n",
-      "dtypes: category(25), float16(1), int16(5)\n",
-      "memory usage: 88.3 MB\n"
-     ]
->>>>>>> 54976fb1
-    }
-   ],
-   "source": [
-    "microdados_desempenho['NU_INFRAESTRUTURA'].value_counts()"
-   ]
-<<<<<<< HEAD
-=======
-  },
-  {
-   "cell_type": "code",
-   "execution_count": 45,
+   "execution_count": 82,
    "metadata": {},
    "outputs": [
     {
@@ -360,15 +247,14 @@
        "np.int16(10000)"
       ]
      },
-     "execution_count": 45,
+     "execution_count": 82,
      "metadata": {},
      "output_type": "execute_result"
     }
    ],
    "source": [
-    "microdados['NU_NOTA_REDACAO'].max()"
-   ]
->>>>>>> 54976fb1
+    "microdados_desempenho['NU_NOTA_REDACAO'].max()"
+   ]
   }
  ],
  "metadata": {
