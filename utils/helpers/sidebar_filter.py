--- conflicted
+++ resolved
@@ -95,11 +95,7 @@
             st.sidebar.info(f"📊 Total: {len(estados_selecionados)} estados selecionados")
 
     st.sidebar.markdown("---")
-    if st.sidebar.button("🏠 Retornar à Página Inicial", use_container_width=True, key="sidebar_home_button"):
+    if st.sidebar.button("🏠 Voltar a Página Inicial", use_container_width=True, key="sidebar_home_button"):
         st.switch_page("Página_Inicial.py")
-<<<<<<< HEAD
     
-=======
-
->>>>>>> d13bc4b5
     return estados_selecionados, locais_selecionados